<<<<<<< HEAD

<p align="center">
   <a href="https://stolllab.github.io/chiLife/">
      <img src="https://img.shields.io/badge/docs-latest-brightgreen.svg" height="60">
   </a>
</p>


|                       :exclamation:   News   :exclamation:                                |                       
|-------------------------------------------------------------------------------------------|
| chiLife now supports arbitrary backbone attachments including DNA and RNA labels and more! Check out our new nucleic acid lables at https://github.com/mtessmer/chilife_rotlibs|



=======
>>>>>>> 3fd50f9a
# chiLife
chiLife is a Python package for modeling non-canonical amino acid side chain ensembles and using those ensembles to
predict experimental observables. Currently, it is focused primarily on site-directed spin labels (SDSLs). The goal of
chiLife is to provide a simple, flexible and interoperable Python interface to protein side chain ensemble modeling,
allowing for rapid  development of custom analysis and modeling pipelines. This is facilitated by the use of `RotamerEnsemble`
and  `SpinLabel` objects with standard interfaces for all supported side chain types, side chain modeling methods and 
protein modeling methods. Flexibility is achieved by allowing users to create and use custom `RotamerEnsemble` and 
`SpinLabel` objects as well as custom side chain modeling methods. Interoperability sought by interactions with other 
Python-based molecular modeling packages. This enables the use of experimental data, like double electron-electron 
resonance (DEER), in other standalone protein modeling applications that allow user-defined restraints, such as 
PyRosetta and NIH-Xplor.
 
## Getting Started
Stable distributions of chiLife can be installed using `pip`. 
```bash
pip install chiLife
```

Alternatively, the development version can be installed by downloading and unpacking the GitHub repository, or using 
`git clone` followed by a standard Python setuptools installation.
```bash
git clone https://github.com/StollLab/chiLife.git
cd chiLife
pip install -e .   # Install as editable and update using `git pull origin main`
```  
***
## chiLife Module
The central entity of chiLife is the `SpinLabel` object, which inherits from the more abstract `RotamerEnsemble` 
object. While most people will primarily use `SpinLabel` objects, be aware that most properties and functions 
discussed are also functional on `RotamerLibrary` objects as well. `SpinLabel` objects can be created and "attached" to 
protein models easily and quickly, allowing for scriptable analysis or on-the-fly simulation of distance distributions while modeling.
Attaching a `SpinLabel` to a protein does not alter the protein in any way, allowing the protein model to retain the native amino acid.

### Simple rotamer-library based SpinLabel modeling

```python
import numpy as np
import matplotlib.pyplot as plt
import chilife as xl

# Download protein structure from PDB
MBP = xl.fetch('1omp', save=True)

# Create Spin lables
SL1 = xl.SpinLabel('R1M', site=20, chain='A', protein=MBP)
SL2 = xl.SpinLabel('R1M', site=238, chain='A', protein=MBP)

# Calculate distribution
r = np.linspace(0, 100, 256)
P = xl.distance_distribution(SL1, SL2, r=r)

# Plot distribution
fig, ax = plt.subplots(figsize=(6, 3))
ax.plot(r, P)
ax.set_yticks([])
ax.set_xlabel('Distance ($\AA$)')
for spine in ['left', 'top', 'right']:
    ax.spines[spine].set_visible(False)
plt.show()
```

![MBP L20R1 S238R1](https://github.com/StollLab/chiLife/raw/main/img/L20R1_S238R1_Pr.png)

The side chain ensembles can then be saved using a simple `save` function that accepts an arbitrary number of `
RotamerEnsemble`, `SpinLabel`, `MDAnalyisis.Universe` and `MDAnalyiss.AtomGroup` objects. Because 
`RotamerEnsemble`/`SpinLabel` objects do not mutate the underlying protein, they are saved as separate multi-state 
objects and can be visualized with applications like PyMOL. If you do wish to permanently alter the underlying protein
structure, you can use the [`mutate`](#mutating-protein-structures) function described below.

```
# Save structure
xl.save('MBP_L20R1_S238R1.pdb', SL1, SL2, MBP)
```

![MBP L20R1 S238R1 Structure](https://github.com/StollLab/chiLife/raw/main/img/L20R1_S238R1_Structure.png)


### Mimicking MMM and mtsslWizard
In addition to its own features, chiLife offers spin label modeling methods that mimic the popular MMM and mtsslWizard 
modeling applications.

```python
import chilife as xl

MBP = xl.fetch('1omp')
SLmmm = xl.SpinLabel.from_mmm('R1M', site=238, protein=MBP)
SLWiz = xl.SpinLabel.from_wizard('R1M', site=238, protein=MBP,
                                 to_find=50, to_try=1000,  # Equivalent to 'quick' search, default is 'thorough'   
                                 vdw=3.4, clashes=0,  # MTSSLWizard 'tight' setting, default is 'loose' 
                                 )
```

### Off-rotamer sampling and local repacking 
One of the benefits of chiLife is the variety and customizable nature of spin label modeling methods. This includes 
methods to sample side chain conformations that deviate from canonical dihedral angles and fixed rotamer libraries 
(off-rotamer sampling) and methods to repack a `SpinLabel` and its neighboring amino acids.

```python
import chilife as xl

MBP = xl.fetch('1omp')

# Create a SpinLabel object using the MTSSLWizard 'Accessible Volume' Approach
SL1 = xl.SpinLabel.from_wizard('R1M', site=20, chain='A', protein=MBP)

# Create a SpinLabel object by sampling off-rotamer dihedral conformations using the rotamer library as a prior 
SL2 = xl.SpinLabel('R1M', site=238, chain='A', sample=2000, protein=MBP)

# Create a SpinLabel object from a ProEPR.repack trajectory
traj, de = xl.repack(SL1, SL2, protein=MBP)
```

The `repack` function performs a Markov chain Monte Carlo sampling (MCMC) repack of the spin labels, `SL1` and `SL2` and 
neighboring side chains, returning an `MDAnalysis.Universe` object containing all accepted structures of the MCMC 
trajectory, the energy function changes at each acceptance step and new SpinLabel objects attached to the lowest-energy 
structure of the trajectory.

SpinLabel objects and neighboring side chains can be repacked using off-rotamer sampling by using the `off_rotamer=True`
option. In the event off-rotamer sampling is being used for repacking, it is likely that the desired `SpinLabel` object is 
not the default rotamer ensemble attached to the lowest-energy structure, but instead the ensemble of side chains 
created in the MCMC sampling trajectory. This can be done using the `from_trajectory` class method. 

```python
# Create a SpinLabel object from a xl.repack trajectory with off-rotamer sampling
traj, de = xl.repack(SL1, SL2, protein=MBP, off_rotamer=True) 
SL1 = xl.SpinLabel.from_trajectory(traj, site=238)
```

>Note: if you are creating a SpinLabel object from a label that is unknown to chilife you will have to specify which
> atoms the spin density primarily resides on. this is done with the ``spin_atoms`` kwarg, e.g.
> ```python
> SL1 = xl.SpinLabel.from_trajectory(traj, site=238, spin_atoms=['N1', 'O1'])
> ```

When repacking, off-rotamer sampling can be controlled for each dihedral angle separately by passing a list of bools to 
the off_rotamer keyword. For example, passing `off_rotamer = [False, False, False, True, True]` will allow for off-rotamer
sampling of only &chi;<sub>4</sub> and &chi;<sub>5</sub>.


### Mutating protein structures
Sometimes you don't want an entire rotamer ensemble, but just a protein structure mutated at a particular site with 
the most probable spin label conformer. This can be done easily with the `mutate` function.

```python
import chilife as xl

MBP = xl.fetch('1omp')
SL = xl.SpinLabel('R1M', 238, protein=MBP)
MBP_S238R1 = xl.mutate(MBP, SL)
xl.save('MBP_S238R1.pdb', MBP_S238R1)
```

chiLife can mutate several sites at once, and it can mutate canonical amino acids as well.

```python
SL1 = xl.SpinLabel('R1M', 20, protein=MBP)
SL2 = xl.SpinLabel('R1M', 238, protein=MBP)
L284V = xl.RotamerEnsemble('VAL', 284, protein=MBP)
```

Mutating adjacent sites is best done with the `repack` function to avoid clashes between `SpinLabels`/`RotamerEnsembles`. 
This returns a trajectory which can be used to pick the last or lowest-energy frame as the mutated protein.

```python
MBP_L284V_L20R1_S238R1, _, _ = xl.repack(SL1, SL2, L284V, protein=MBP)
```

### Adding user defined spin labels
Site-directed spin labels, and other non-canonical amino acids, are constantly being developed. Additionally, rotamer 
libraries for existing labels continuously undergo incremental improvements or modification to suit particular needs, 
e.g. a rotamer library specifically for transmembrane residues. In fact chiLife itself can be used to develop 
new and improved, or application-specific rotamer libraries. To this end, chiLife makes it easy to create user-defined 
spin labels and custom rotamer libraries. To create a custom rotamer library, all that is needed is (1) a pdb file of 
the spin label, (2) a list of the rotatable dihedral bonds, and (3) a list of the atoms that carry spin density.

```python
xl.create_library(name='TRT_1.0',
                  resname='TRT',
                  pdb='test_data/trt.pdb',
                  dihedral_atoms=[['N', 'CA', 'CB', 'SG'],
                                  ['CA', 'CB', 'SG', 'SD'],
                                  ['CB', 'SG', 'SD', 'CAD'],
                                  ['SG', 'SD', 'CAD', 'CAE'],
                                  ['SD', 'CAD', 'CAE', 'OAC']],
                  spin_atoms='CAQ')
```

This function creates a portable `TRT_1.0_rotlib.npz` file that can be provided when creating a `SpinLabel` object.

```python
xl.SpinLabel('TRT', site=238, protein=MBP, rotlib='TRT_1.0', sample=5000)
```

Thus, the file can be easily shared with coworkers, collaborators or with other chiLife users.

> NOTE: In the above example, the `rotlib` keyword is only used for demonstration purposes. chiLife always searches the 
> current working directory for rotamer library files first. If there is a `XYZ_rotlib.npz` in the working directory 
> and you specify `xl.SpinLabel('XYZ', ...)`, chiLife will assume you want to use the `XYZ_rotlib.npz` rotamer library.

User-defined labels can be constructed from a single-state pdb file or a multi-state PDB file. If constructed from a 
single-state pdb file, a list of dihedral angles and weights can be passed via the `dihedrals` and `weigts` keyword
arguments. For each set of dihedral angles, chiLife create a rotamer and store the whole library using the specified 
name. Alternatively, using a multi-state PDB file can add some additional information, such as isomeric heterogeneity of 
the rotamer library.

For more information on how to use chiLife see [examples](https://stolllab.github.io/chiLife/examples.html) and the 
[workshop](http://github.com/mtessmer/chilife_workshop) repository.

## References

When you are using chiLife in your work, please cite:

>Tessmer, M.H.; Stoll, S. chiLife: An open-source Python package for in silico spin labeling and integrative 
> protein modeling. Plos Comput Biol. 2023, 19:e1010834. https://doi.org/10.1371/journal.pcbi.1010834

If you are using off-rotamer sampling, please cite:

> Tessmer, M.H.; Canarie, E.R.; Stoll, S. Comparative evaluation of spin label modeling methods for protein 
> structural studies. Biophys J. 2022, 121, 3508-3519. https://doi.org/10.1016/j.bpj.2022.08.002

When using bifunctional label modeling, please cite:

> Tessmer, M.H.; Stoll, S. A Rotamer Library Approach to Modeling Side Chain Ensembles of the Bifunctional 
> Spin Label RX. Appl. Magn. Reson. 2023, 55, 127–140. https://doi.org/10.1007/s00723-023-01576-1
>
> Hasanbasri, Z.; Tessmer, M.H.; Stoll, S.; Saxena, S. Modeling of Cu(ii)-based protein spin labels
> using rotamer libraries. Phys. Chem. Chem. Phys. 2024, 26, 6806-6816. https://doi.org/10.1039/D3CP05951K

Note than many rotamer libraries have their own references. Please use the ``chilfe.rotlib_info()`` function 
on the rotamer libraries to check if there are any additional citations that should be referenced.
<|MERGE_RESOLUTION|>--- conflicted
+++ resolved
@@ -1,247 +1,243 @@
-<<<<<<< HEAD
-
-<p align="center">
-   <a href="https://stolllab.github.io/chiLife/">
-      <img src="https://img.shields.io/badge/docs-latest-brightgreen.svg" height="60">
-   </a>
-</p>
-
-
-|                       :exclamation:   News   :exclamation:                                |                       
-|-------------------------------------------------------------------------------------------|
-| chiLife now supports arbitrary backbone attachments including DNA and RNA labels and more! Check out our new nucleic acid lables at https://github.com/mtessmer/chilife_rotlibs|
-
-
-
-=======
->>>>>>> 3fd50f9a
-# chiLife
-chiLife is a Python package for modeling non-canonical amino acid side chain ensembles and using those ensembles to
-predict experimental observables. Currently, it is focused primarily on site-directed spin labels (SDSLs). The goal of
-chiLife is to provide a simple, flexible and interoperable Python interface to protein side chain ensemble modeling,
-allowing for rapid  development of custom analysis and modeling pipelines. This is facilitated by the use of `RotamerEnsemble`
-and  `SpinLabel` objects with standard interfaces for all supported side chain types, side chain modeling methods and 
-protein modeling methods. Flexibility is achieved by allowing users to create and use custom `RotamerEnsemble` and 
-`SpinLabel` objects as well as custom side chain modeling methods. Interoperability sought by interactions with other 
-Python-based molecular modeling packages. This enables the use of experimental data, like double electron-electron 
-resonance (DEER), in other standalone protein modeling applications that allow user-defined restraints, such as 
-PyRosetta and NIH-Xplor.
- 
-## Getting Started
-Stable distributions of chiLife can be installed using `pip`. 
-```bash
-pip install chiLife
-```
-
-Alternatively, the development version can be installed by downloading and unpacking the GitHub repository, or using 
-`git clone` followed by a standard Python setuptools installation.
-```bash
-git clone https://github.com/StollLab/chiLife.git
-cd chiLife
-pip install -e .   # Install as editable and update using `git pull origin main`
-```  
-***
-## chiLife Module
-The central entity of chiLife is the `SpinLabel` object, which inherits from the more abstract `RotamerEnsemble` 
-object. While most people will primarily use `SpinLabel` objects, be aware that most properties and functions 
-discussed are also functional on `RotamerLibrary` objects as well. `SpinLabel` objects can be created and "attached" to 
-protein models easily and quickly, allowing for scriptable analysis or on-the-fly simulation of distance distributions while modeling.
-Attaching a `SpinLabel` to a protein does not alter the protein in any way, allowing the protein model to retain the native amino acid.
-
-### Simple rotamer-library based SpinLabel modeling
-
-```python
-import numpy as np
-import matplotlib.pyplot as plt
-import chilife as xl
-
-# Download protein structure from PDB
-MBP = xl.fetch('1omp', save=True)
-
-# Create Spin lables
-SL1 = xl.SpinLabel('R1M', site=20, chain='A', protein=MBP)
-SL2 = xl.SpinLabel('R1M', site=238, chain='A', protein=MBP)
-
-# Calculate distribution
-r = np.linspace(0, 100, 256)
-P = xl.distance_distribution(SL1, SL2, r=r)
-
-# Plot distribution
-fig, ax = plt.subplots(figsize=(6, 3))
-ax.plot(r, P)
-ax.set_yticks([])
-ax.set_xlabel('Distance ($\AA$)')
-for spine in ['left', 'top', 'right']:
-    ax.spines[spine].set_visible(False)
-plt.show()
-```
-
-![MBP L20R1 S238R1](https://github.com/StollLab/chiLife/raw/main/img/L20R1_S238R1_Pr.png)
-
-The side chain ensembles can then be saved using a simple `save` function that accepts an arbitrary number of `
-RotamerEnsemble`, `SpinLabel`, `MDAnalyisis.Universe` and `MDAnalyiss.AtomGroup` objects. Because 
-`RotamerEnsemble`/`SpinLabel` objects do not mutate the underlying protein, they are saved as separate multi-state 
-objects and can be visualized with applications like PyMOL. If you do wish to permanently alter the underlying protein
-structure, you can use the [`mutate`](#mutating-protein-structures) function described below.
-
-```
-# Save structure
-xl.save('MBP_L20R1_S238R1.pdb', SL1, SL2, MBP)
-```
-
-![MBP L20R1 S238R1 Structure](https://github.com/StollLab/chiLife/raw/main/img/L20R1_S238R1_Structure.png)
-
-
-### Mimicking MMM and mtsslWizard
-In addition to its own features, chiLife offers spin label modeling methods that mimic the popular MMM and mtsslWizard 
-modeling applications.
-
-```python
-import chilife as xl
-
-MBP = xl.fetch('1omp')
-SLmmm = xl.SpinLabel.from_mmm('R1M', site=238, protein=MBP)
-SLWiz = xl.SpinLabel.from_wizard('R1M', site=238, protein=MBP,
-                                 to_find=50, to_try=1000,  # Equivalent to 'quick' search, default is 'thorough'   
-                                 vdw=3.4, clashes=0,  # MTSSLWizard 'tight' setting, default is 'loose' 
-                                 )
-```
-
-### Off-rotamer sampling and local repacking 
-One of the benefits of chiLife is the variety and customizable nature of spin label modeling methods. This includes 
-methods to sample side chain conformations that deviate from canonical dihedral angles and fixed rotamer libraries 
-(off-rotamer sampling) and methods to repack a `SpinLabel` and its neighboring amino acids.
-
-```python
-import chilife as xl
-
-MBP = xl.fetch('1omp')
-
-# Create a SpinLabel object using the MTSSLWizard 'Accessible Volume' Approach
-SL1 = xl.SpinLabel.from_wizard('R1M', site=20, chain='A', protein=MBP)
-
-# Create a SpinLabel object by sampling off-rotamer dihedral conformations using the rotamer library as a prior 
-SL2 = xl.SpinLabel('R1M', site=238, chain='A', sample=2000, protein=MBP)
-
-# Create a SpinLabel object from a ProEPR.repack trajectory
-traj, de = xl.repack(SL1, SL2, protein=MBP)
-```
-
-The `repack` function performs a Markov chain Monte Carlo sampling (MCMC) repack of the spin labels, `SL1` and `SL2` and 
-neighboring side chains, returning an `MDAnalysis.Universe` object containing all accepted structures of the MCMC 
-trajectory, the energy function changes at each acceptance step and new SpinLabel objects attached to the lowest-energy 
-structure of the trajectory.
-
-SpinLabel objects and neighboring side chains can be repacked using off-rotamer sampling by using the `off_rotamer=True`
-option. In the event off-rotamer sampling is being used for repacking, it is likely that the desired `SpinLabel` object is 
-not the default rotamer ensemble attached to the lowest-energy structure, but instead the ensemble of side chains 
-created in the MCMC sampling trajectory. This can be done using the `from_trajectory` class method. 
-
-```python
-# Create a SpinLabel object from a xl.repack trajectory with off-rotamer sampling
-traj, de = xl.repack(SL1, SL2, protein=MBP, off_rotamer=True) 
-SL1 = xl.SpinLabel.from_trajectory(traj, site=238)
-```
-
->Note: if you are creating a SpinLabel object from a label that is unknown to chilife you will have to specify which
-> atoms the spin density primarily resides on. this is done with the ``spin_atoms`` kwarg, e.g.
-> ```python
-> SL1 = xl.SpinLabel.from_trajectory(traj, site=238, spin_atoms=['N1', 'O1'])
-> ```
-
-When repacking, off-rotamer sampling can be controlled for each dihedral angle separately by passing a list of bools to 
-the off_rotamer keyword. For example, passing `off_rotamer = [False, False, False, True, True]` will allow for off-rotamer
-sampling of only &chi;<sub>4</sub> and &chi;<sub>5</sub>.
-
-
-### Mutating protein structures
-Sometimes you don't want an entire rotamer ensemble, but just a protein structure mutated at a particular site with 
-the most probable spin label conformer. This can be done easily with the `mutate` function.
-
-```python
-import chilife as xl
-
-MBP = xl.fetch('1omp')
-SL = xl.SpinLabel('R1M', 238, protein=MBP)
-MBP_S238R1 = xl.mutate(MBP, SL)
-xl.save('MBP_S238R1.pdb', MBP_S238R1)
-```
-
-chiLife can mutate several sites at once, and it can mutate canonical amino acids as well.
-
-```python
-SL1 = xl.SpinLabel('R1M', 20, protein=MBP)
-SL2 = xl.SpinLabel('R1M', 238, protein=MBP)
-L284V = xl.RotamerEnsemble('VAL', 284, protein=MBP)
-```
-
-Mutating adjacent sites is best done with the `repack` function to avoid clashes between `SpinLabels`/`RotamerEnsembles`. 
-This returns a trajectory which can be used to pick the last or lowest-energy frame as the mutated protein.
-
-```python
-MBP_L284V_L20R1_S238R1, _, _ = xl.repack(SL1, SL2, L284V, protein=MBP)
-```
-
-### Adding user defined spin labels
-Site-directed spin labels, and other non-canonical amino acids, are constantly being developed. Additionally, rotamer 
-libraries for existing labels continuously undergo incremental improvements or modification to suit particular needs, 
-e.g. a rotamer library specifically for transmembrane residues. In fact chiLife itself can be used to develop 
-new and improved, or application-specific rotamer libraries. To this end, chiLife makes it easy to create user-defined 
-spin labels and custom rotamer libraries. To create a custom rotamer library, all that is needed is (1) a pdb file of 
-the spin label, (2) a list of the rotatable dihedral bonds, and (3) a list of the atoms that carry spin density.
-
-```python
-xl.create_library(name='TRT_1.0',
-                  resname='TRT',
-                  pdb='test_data/trt.pdb',
-                  dihedral_atoms=[['N', 'CA', 'CB', 'SG'],
-                                  ['CA', 'CB', 'SG', 'SD'],
-                                  ['CB', 'SG', 'SD', 'CAD'],
-                                  ['SG', 'SD', 'CAD', 'CAE'],
-                                  ['SD', 'CAD', 'CAE', 'OAC']],
-                  spin_atoms='CAQ')
-```
-
-This function creates a portable `TRT_1.0_rotlib.npz` file that can be provided when creating a `SpinLabel` object.
-
-```python
-xl.SpinLabel('TRT', site=238, protein=MBP, rotlib='TRT_1.0', sample=5000)
-```
-
-Thus, the file can be easily shared with coworkers, collaborators or with other chiLife users.
-
-> NOTE: In the above example, the `rotlib` keyword is only used for demonstration purposes. chiLife always searches the 
-> current working directory for rotamer library files first. If there is a `XYZ_rotlib.npz` in the working directory 
-> and you specify `xl.SpinLabel('XYZ', ...)`, chiLife will assume you want to use the `XYZ_rotlib.npz` rotamer library.
-
-User-defined labels can be constructed from a single-state pdb file or a multi-state PDB file. If constructed from a 
-single-state pdb file, a list of dihedral angles and weights can be passed via the `dihedrals` and `weigts` keyword
-arguments. For each set of dihedral angles, chiLife create a rotamer and store the whole library using the specified 
-name. Alternatively, using a multi-state PDB file can add some additional information, such as isomeric heterogeneity of 
-the rotamer library.
-
-For more information on how to use chiLife see [examples](https://stolllab.github.io/chiLife/examples.html) and the 
-[workshop](http://github.com/mtessmer/chilife_workshop) repository.
-
-## References
-
-When you are using chiLife in your work, please cite:
-
->Tessmer, M.H.; Stoll, S. chiLife: An open-source Python package for in silico spin labeling and integrative 
-> protein modeling. Plos Comput Biol. 2023, 19:e1010834. https://doi.org/10.1371/journal.pcbi.1010834
-
-If you are using off-rotamer sampling, please cite:
-
-> Tessmer, M.H.; Canarie, E.R.; Stoll, S. Comparative evaluation of spin label modeling methods for protein 
-> structural studies. Biophys J. 2022, 121, 3508-3519. https://doi.org/10.1016/j.bpj.2022.08.002
-
-When using bifunctional label modeling, please cite:
-
-> Tessmer, M.H.; Stoll, S. A Rotamer Library Approach to Modeling Side Chain Ensembles of the Bifunctional 
-> Spin Label RX. Appl. Magn. Reson. 2023, 55, 127–140. https://doi.org/10.1007/s00723-023-01576-1
->
-> Hasanbasri, Z.; Tessmer, M.H.; Stoll, S.; Saxena, S. Modeling of Cu(ii)-based protein spin labels
-> using rotamer libraries. Phys. Chem. Chem. Phys. 2024, 26, 6806-6816. https://doi.org/10.1039/D3CP05951K
-
-Note than many rotamer libraries have their own references. Please use the ``chilfe.rotlib_info()`` function 
-on the rotamer libraries to check if there are any additional citations that should be referenced.
+<p align="center">
+   <a href="https://stolllab.github.io/chiLife/">
+      <img src="https://img.shields.io/badge/docs-latest-brightgreen.svg" height="60">
+   </a>
+</p>
+
+
+|                       :exclamation:   News   :exclamation:                                |                       
+|-------------------------------------------------------------------------------------------|
+| chiLife now supports arbitrary backbone attachments including DNA and RNA labels and more! Check out our new nucleic acid lables at https://github.com/mtessmer/chilife_rotlibs|
+
+
+
+# chiLife
+chiLife is a Python package for modeling non-canonical amino acid side chain ensembles and using those ensembles to
+predict experimental observables. Currently, it is focused primarily on site-directed spin labels (SDSLs). The goal of
+chiLife is to provide a simple, flexible and interoperable Python interface to protein side chain ensemble modeling,
+allowing for rapid  development of custom analysis and modeling pipelines. This is facilitated by the use of `RotamerEnsemble`
+and  `SpinLabel` objects with standard interfaces for all supported side chain types, side chain modeling methods and 
+protein modeling methods. Flexibility is achieved by allowing users to create and use custom `RotamerEnsemble` and 
+`SpinLabel` objects as well as custom side chain modeling methods. Interoperability sought by interactions with other 
+Python-based molecular modeling packages. This enables the use of experimental data, like double electron-electron 
+resonance (DEER), in other standalone protein modeling applications that allow user-defined restraints, such as 
+PyRosetta and NIH-Xplor.
+ 
+## Getting Started
+Stable distributions of chiLife can be installed using `pip`. 
+```bash
+pip install chiLife
+```
+
+Alternatively, the development version can be installed by downloading and unpacking the GitHub repository, or using 
+`git clone` followed by a standard Python setuptools installation.
+```bash
+git clone https://github.com/StollLab/chiLife.git
+cd chiLife
+pip install -e .   # Install as editable and update using `git pull origin main`
+```  
+***
+## chiLife Module
+The central entity of chiLife is the `SpinLabel` object, which inherits from the more abstract `RotamerEnsemble` 
+object. While most people will primarily use `SpinLabel` objects, be aware that most properties and functions 
+discussed are also functional on `RotamerLibrary` objects as well. `SpinLabel` objects can be created and "attached" to 
+protein models easily and quickly, allowing for scriptable analysis or on-the-fly simulation of distance distributions while modeling.
+Attaching a `SpinLabel` to a protein does not alter the protein in any way, allowing the protein model to retain the native amino acid.
+
+### Simple rotamer-library based SpinLabel modeling
+
+```python
+import numpy as np
+import matplotlib.pyplot as plt
+import chilife as xl
+
+# Download protein structure from PDB
+MBP = xl.fetch('1omp', save=True)
+
+# Create Spin lables
+SL1 = xl.SpinLabel('R1M', site=20, chain='A', protein=MBP)
+SL2 = xl.SpinLabel('R1M', site=238, chain='A', protein=MBP)
+
+# Calculate distribution
+r = np.linspace(0, 100, 256)
+P = xl.distance_distribution(SL1, SL2, r=r)
+
+# Plot distribution
+fig, ax = plt.subplots(figsize=(6, 3))
+ax.plot(r, P)
+ax.set_yticks([])
+ax.set_xlabel('Distance ($\AA$)')
+for spine in ['left', 'top', 'right']:
+    ax.spines[spine].set_visible(False)
+plt.show()
+```
+
+![MBP L20R1 S238R1](https://github.com/StollLab/chiLife/raw/main/img/L20R1_S238R1_Pr.png)
+
+The side chain ensembles can then be saved using a simple `save` function that accepts an arbitrary number of `
+RotamerEnsemble`, `SpinLabel`, `MDAnalyisis.Universe` and `MDAnalyiss.AtomGroup` objects. Because 
+`RotamerEnsemble`/`SpinLabel` objects do not mutate the underlying protein, they are saved as separate multi-state 
+objects and can be visualized with applications like PyMOL. If you do wish to permanently alter the underlying protein
+structure, you can use the [`mutate`](#mutating-protein-structures) function described below.
+
+```
+# Save structure
+xl.save('MBP_L20R1_S238R1.pdb', SL1, SL2, MBP)
+```
+
+![MBP L20R1 S238R1 Structure](https://github.com/StollLab/chiLife/raw/main/img/L20R1_S238R1_Structure.png)
+
+
+### Mimicking MMM and mtsslWizard
+In addition to its own features, chiLife offers spin label modeling methods that mimic the popular MMM and mtsslWizard 
+modeling applications.
+
+```python
+import chilife as xl
+
+MBP = xl.fetch('1omp')
+SLmmm = xl.SpinLabel.from_mmm('R1M', site=238, protein=MBP)
+SLWiz = xl.SpinLabel.from_wizard('R1M', site=238, protein=MBP,
+                                 to_find=50, to_try=1000,  # Equivalent to 'quick' search, default is 'thorough'   
+                                 vdw=3.4, clashes=0,  # MTSSLWizard 'tight' setting, default is 'loose' 
+                                 )
+```
+
+### Off-rotamer sampling and local repacking 
+One of the benefits of chiLife is the variety and customizable nature of spin label modeling methods. This includes 
+methods to sample side chain conformations that deviate from canonical dihedral angles and fixed rotamer libraries 
+(off-rotamer sampling) and methods to repack a `SpinLabel` and its neighboring amino acids.
+
+```python
+import chilife as xl
+
+MBP = xl.fetch('1omp')
+
+# Create a SpinLabel object using the MTSSLWizard 'Accessible Volume' Approach
+SL1 = xl.SpinLabel.from_wizard('R1M', site=20, chain='A', protein=MBP)
+
+# Create a SpinLabel object by sampling off-rotamer dihedral conformations using the rotamer library as a prior 
+SL2 = xl.SpinLabel('R1M', site=238, chain='A', sample=2000, protein=MBP)
+
+# Create a SpinLabel object from a ProEPR.repack trajectory
+traj, de = xl.repack(SL1, SL2, protein=MBP)
+```
+
+The `repack` function performs a Markov chain Monte Carlo sampling (MCMC) repack of the spin labels, `SL1` and `SL2` and 
+neighboring side chains, returning an `MDAnalysis.Universe` object containing all accepted structures of the MCMC 
+trajectory, the energy function changes at each acceptance step and new SpinLabel objects attached to the lowest-energy 
+structure of the trajectory.
+
+SpinLabel objects and neighboring side chains can be repacked using off-rotamer sampling by using the `off_rotamer=True`
+option. In the event off-rotamer sampling is being used for repacking, it is likely that the desired `SpinLabel` object is 
+not the default rotamer ensemble attached to the lowest-energy structure, but instead the ensemble of side chains 
+created in the MCMC sampling trajectory. This can be done using the `from_trajectory` class method. 
+
+```python
+# Create a SpinLabel object from a xl.repack trajectory with off-rotamer sampling
+traj, de = xl.repack(SL1, SL2, protein=MBP, off_rotamer=True) 
+SL1 = xl.SpinLabel.from_trajectory(traj, site=238)
+```
+
+>Note: if you are creating a SpinLabel object from a label that is unknown to chilife you will have to specify which
+> atoms the spin density primarily resides on. this is done with the ``spin_atoms`` kwarg, e.g.
+> ```python
+> SL1 = xl.SpinLabel.from_trajectory(traj, site=238, spin_atoms=['N1', 'O1'])
+> ```
+
+When repacking, off-rotamer sampling can be controlled for each dihedral angle separately by passing a list of bools to 
+the off_rotamer keyword. For example, passing `off_rotamer = [False, False, False, True, True]` will allow for off-rotamer
+sampling of only &chi;<sub>4</sub> and &chi;<sub>5</sub>.
+
+
+### Mutating protein structures
+Sometimes you don't want an entire rotamer ensemble, but just a protein structure mutated at a particular site with 
+the most probable spin label conformer. This can be done easily with the `mutate` function.
+
+```python
+import chilife as xl
+
+MBP = xl.fetch('1omp')
+SL = xl.SpinLabel('R1M', 238, protein=MBP)
+MBP_S238R1 = xl.mutate(MBP, SL)
+xl.save('MBP_S238R1.pdb', MBP_S238R1)
+```
+
+chiLife can mutate several sites at once, and it can mutate canonical amino acids as well.
+
+```python
+SL1 = xl.SpinLabel('R1M', 20, protein=MBP)
+SL2 = xl.SpinLabel('R1M', 238, protein=MBP)
+L284V = xl.RotamerEnsemble('VAL', 284, protein=MBP)
+```
+
+Mutating adjacent sites is best done with the `repack` function to avoid clashes between `SpinLabels`/`RotamerEnsembles`. 
+This returns a trajectory which can be used to pick the last or lowest-energy frame as the mutated protein.
+
+```python
+MBP_L284V_L20R1_S238R1, _, _ = xl.repack(SL1, SL2, L284V, protein=MBP)
+```
+
+### Adding user defined spin labels
+Site-directed spin labels, and other non-canonical amino acids, are constantly being developed. Additionally, rotamer 
+libraries for existing labels continuously undergo incremental improvements or modification to suit particular needs, 
+e.g. a rotamer library specifically for transmembrane residues. In fact chiLife itself can be used to develop 
+new and improved, or application-specific rotamer libraries. To this end, chiLife makes it easy to create user-defined 
+spin labels and custom rotamer libraries. To create a custom rotamer library, all that is needed is (1) a pdb file of 
+the spin label, (2) a list of the rotatable dihedral bonds, and (3) a list of the atoms that carry spin density.
+
+```python
+xl.create_library(name='TRT_1.0',
+                  resname='TRT',
+                  pdb='test_data/trt.pdb',
+                  dihedral_atoms=[['N', 'CA', 'CB', 'SG'],
+                                  ['CA', 'CB', 'SG', 'SD'],
+                                  ['CB', 'SG', 'SD', 'CAD'],
+                                  ['SG', 'SD', 'CAD', 'CAE'],
+                                  ['SD', 'CAD', 'CAE', 'OAC']],
+                  spin_atoms='CAQ')
+```
+
+This function creates a portable `TRT_1.0_rotlib.npz` file that can be provided when creating a `SpinLabel` object.
+
+```python
+xl.SpinLabel('TRT', site=238, protein=MBP, rotlib='TRT_1.0', sample=5000)
+```
+
+Thus, the file can be easily shared with coworkers, collaborators or with other chiLife users.
+
+> NOTE: In the above example, the `rotlib` keyword is only used for demonstration purposes. chiLife always searches the 
+> current working directory for rotamer library files first. If there is a `XYZ_rotlib.npz` in the working directory 
+> and you specify `xl.SpinLabel('XYZ', ...)`, chiLife will assume you want to use the `XYZ_rotlib.npz` rotamer library.
+
+User-defined labels can be constructed from a single-state pdb file or a multi-state PDB file. If constructed from a 
+single-state pdb file, a list of dihedral angles and weights can be passed via the `dihedrals` and `weigts` keyword
+arguments. For each set of dihedral angles, chiLife create a rotamer and store the whole library using the specified 
+name. Alternatively, using a multi-state PDB file can add some additional information, such as isomeric heterogeneity of 
+the rotamer library.
+
+For more information on how to use chiLife see [examples](https://stolllab.github.io/chiLife/examples.html) and the 
+[workshop](http://github.com/mtessmer/chilife_workshop) repository.
+
+## References
+
+When you are using chiLife in your work, please cite:
+
+>Tessmer, M.H.; Stoll, S. chiLife: An open-source Python package for in silico spin labeling and integrative 
+> protein modeling. Plos Comput Biol. 2023, 19:e1010834. https://doi.org/10.1371/journal.pcbi.1010834
+
+If you are using off-rotamer sampling, please cite:
+
+> Tessmer, M.H.; Canarie, E.R.; Stoll, S. Comparative evaluation of spin label modeling methods for protein 
+> structural studies. Biophys J. 2022, 121, 3508-3519. https://doi.org/10.1016/j.bpj.2022.08.002
+
+When using bifunctional label modeling, please cite:
+
+> Tessmer, M.H.; Stoll, S. A Rotamer Library Approach to Modeling Side Chain Ensembles of the Bifunctional 
+> Spin Label RX. Appl. Magn. Reson. 2023, 55, 127–140. https://doi.org/10.1007/s00723-023-01576-1
+>
+> Hasanbasri, Z.; Tessmer, M.H.; Stoll, S.; Saxena, S. Modeling of Cu(ii)-based protein spin labels
+> using rotamer libraries. Phys. Chem. Chem. Phys. 2024, 26, 6806-6816. https://doi.org/10.1039/D3CP05951K
+
+Note than many rotamer libraries have their own references. Please use the ``chilfe.rotlib_info()`` function 
+on the rotamer libraries to check if there are any additional citations that should be referenced.