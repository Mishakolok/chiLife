--- conflicted
+++ resolved
@@ -1,487 +1,484 @@
-import pickle, hashlib, os
-from time import perf_counter
-import numpy as np
-import pytest
-import MDAnalysis as mda
-import chilife
-import matplotlib.pyplot as plt
-import matplotlib as mpl
-from pathlib import Path
-
-labels = ["R1M", "R7M", "V1M", "M1M", "I1M"]
-atom_names = ["C", "H", "N", "O", "S", "SE", "Br"]
-rmin_params = [2.0000, 1.27, 1.8500, 1.7000, 2.0000, 2.0000, 1.9800]
-eps_params = [-0.110, -0.022, -0.200, -0.120, -0.450, -0.450, -0.320]
-U = mda.Universe("test_data/m1omp.pdb")
-protein = U.select_atoms("protein")
-r = np.linspace(0, 100, 2 ** 8)
-old_ef = lambda protein, ensemble: chilife.get_lj_rep(protein, ensemble, forgive=0.8)
-
-with open('test_data/test_from_MMM.pkl', 'rb') as f:
-    from_mmm_Ps, from_mmm_rotlibs = pickle.load(f)
-
-from_mmm_r = from_mmm_Ps.pop('r')
-omp = mda.Universe('test_data/1omp.pdb', in_memory=True)
-anf = mda.Universe('test_data/1anf.pdb', in_memory=True)
-from_mmm_SLs = {}
-for key in from_mmm_rotlibs:
-    label, site, state = key
-    mbp = omp if state == 'Apo' else anf
-    from_mmm_SLs[key] = chilife.SpinLabel.from_mmm(label, site, protein=mbp)
-
-# get permutations for distance_distribution() tests
-kws = []
-args = []
-for SL in labels:
-    site1, site2 = 25, 73
-    chain = "A"
-    SL1 = chilife.SpinLabel(SL, site1, protein, chain)
-    SL2 = chilife.SpinLabel(SL, site2, protein, chain)
-    [args.append([SL1, SL2]) for i in range(5)]
-
-    kws.append({"r": np.linspace(0, 80, 1024)})
-    kws.append({"r": np.linspace(20, 80, 256)})
-    kws.append({'use_spin_centers': False})
-    kws.append({'sigma': 2})
-    kws.append({'sigma': 0.5, 'use_spin_centers': False})
-
-ans = []
-with np.load("test_data/get_dd_tests.npz") as f:
-    for i in range(25):
-        ans.append(f[f"arr_{i}"])
-
-sasa_0 = set((R.resnum, R.segid) for R in protein.residues)
-with open("test_data/SASA_30.pkl", "rb") as f:
-    sasa_30 = pickle.load(f)
-sasa_ans = [sasa_30, sasa_0]
-
-
-def test_unfiltered_dd():
-    SL1 = type("PseudoLabel", (object,), {"spin_coords": None, "weights": None})
-    SL2 = type("PseudoLabel", (object,), {"spin_coords": None, "weights": None})
-    SL1.spin_centers = np.array([[0.0, 0.0, 0.0], [0.0, 0.0, 1.0]])
-    SL2.spin_centers = np.array([[0.0, 0.0, 20.0], [0.0, 40.0, 0.0], [60.0, 0.0, 0.0]])
-    SL1.weights = np.array([0.5, 0.5])
-    SL2.weights = np.array([0.1, 0.3, 0.6])
-
-    y = chilife.pair_dd(SL1, SL2, r=r)
-    y_ans = np.load("test_data/pwdd.npy")
-
-    np.testing.assert_almost_equal(y_ans, y)
-
-
-# def test_spin_pop2():
-#     SL1 = type("PseudoLabel", (object,), {"spin_coords": None, "weights": None, 'spin_weights': None})
-#     SL2 = type("PseudoLabel", (object,), {"spin_coords": None, "weights": None, 'spin_weights': None})
-#     SL1.spin_coords = np.array([[[0.0, 0.0, 0.0], [0.0, 0.0, 10.0]]])
-#
-#     SL2.spin_coords = np.array([[[0.0, 0.0, 20.0], [0.0, 0.0, 24.0]],
-#                                 [[0.0, 40.0, 0.0], [0.0, 40.0, 4.0]],
-#                                 [[60.0, 0.0, 0.0], [60.0, 0.0, 4.0]]])
-#
-#     SL1.spin_weights = np.array([0.1, 0.9])
-#     SL2.spin_weights = np.array([0.5, 0.5])
-#
-#     SL1.weights = np.array([0.5, 0.5])
-#     SL2.weights = np.array([0.1, 0.3, 0.6])
-#
-#     y = chilife.pair_dd(SL1, SL2, r=r, spin_populations=True)
-#
-#     y_ans = np.load("test_data/pwdd.npy")
-#     plt.plot(r, y)
-#     plt.plot(r, y_ans)
-#     plt.show()
-#
-#     np.testing.assert_almost_equal(y_ans, y)
-
-
-def test_get_lj_rmin():
-    assert np.all(rmin_params == chilife.get_lj_rmin(atom_names))
-
-
-def test_get_lj_eps():
-    assert np.all(eps_params == chilife.get_lj_eps(atom_names))
-
-
-@pytest.mark.parametrize("args, kws, expected", zip(args, kws, ans))
-def test_distance_distribution(args, kws, expected):
-    kws.setdefault('r', r)
-    P_ans = expected
-    P = chilife.distance_distribution(*args, **kws)
-
-    # Stored values normalized to 1 while distance_distribution normalizes to r
-    np.testing.assert_almost_equal(P, P_ans)
-
-
-def test_distance_distribution_dep():
-    ans = np.load('test_data/dependent_dist.npy')
-    SL1 = chilife.SpinLabel('R1M', 295, anf)
-    SL2 = chilife.dSpinLabel('DHC', (233, 237), anf)
-    r = np.linspace(2.5, 35, 256)
-    P1 = chilife.distance_distribution(SL1, SL2, r)
-    P2 = chilife.distance_distribution(SL1, SL2, r, dependent=True)
-
-    assert np.sum(np.abs(P1 - P2)) > 0.2
-    np.testing.assert_almost_equal(P2, ans)
-
-
-def test_spin_populations():
-    SL1 = chilife.SpinLabel('R1M', 211, protein)
-    SL2 = chilife.SpinLabel('R1M', 275, protein)
-
-    dd2 = chilife.distance_distribution(SL1, SL2, r, use_spin_centers=False)
-
-    assert np.abs(dd2.max() - 0.1299553885263942) < 1e-7
-    assert np.abs(r[np.argmax(dd2)] - 50.19607843137255) < 1e-7
-
-
-# def test_get_dd_uq():
-#     SL1 = chilife.SpinLabel("R1M", 238, protein=protein, sample=1000)
-#     SL2 = chilife.SpinLabel("R1M", 20, protein=protein, sample=1000)
-#
-#     print(SL1.weights.sum(), SL2.weights.sum())
-#     P = chilife.distance_distribution(SL1, SL2, r=r, uq=500)
-#
-#     mean = P.mean(axis=0)
-#     # mean /= np.trapz(mean, r)
-#     std = P.std(axis=0)
-#     print(mean.shape, std.shape)
-#
-#     plt.plot(r, mean)
-#     plt.fill_between(r, (mean - std / 2).clip(0), mean + std / 2, alpha=0.5)
-#     plt.show()
-
-
-# def test_get_dd_uq2():
-#     import pickle
-#
-#     with open("test_data/SL1.pkl", "rb") as f:
-#         SL1 = pickle.load(f)
-#
-#     with open("test_data/SL2.pkl", "rb") as f:
-#         SL2 = pickle.load(f)
-#
-#     print(SL1.spin_coords, SL2)
-#     P = chilife.distance_distribution(SL1, SL2, r=r, uq=500)
-#
-#     mean = P.mean(axis=0)
-#     # mean /= np.trapz(mean, r)
-#     std = P.std(axis=0)
-#     print(mean.shape, std.shape)
-#
-#     plt.plot(r, mean)
-#     plt.fill_between(r, (mean - std / 2).clip(0), mean + std / 2, alpha=0.5)
-#     plt.show()
-
-
-@pytest.mark.parametrize("cutoff, expected", zip([30, 0], sasa_ans))
-def test_sas_res(cutoff, expected):
-    sasres = chilife.get_sas_res(protein, cutoff)
-    assert sasres == expected
-
-
-def test_fetch_PDB():
-    U1 = mda.Universe("test_data/m1omp.pdb", in_memory=True)
-    U2 = chilife.fetch("1omp")
-
-    assert np.all(U1.atoms.positions == U2.atoms.positions)
-
-
-def test_fetch_AF():
-    U = chilife.fetch('AF-O34208')
-    ans = np.array([[-38.834, -52.705, 45.698],
-                    [-38.5, -54.236, 47.741],
-                    [-38.903, -51.597, 46.216],
-                    [-38.123, -55.685, 48.115],
-                    [-38.65, -56.141, 49.474],
-                    [-38.411, -57.378, 49.85],
-                    [-39.277, -55.422, 50.23],
-                    [-39.532, -53.088, 44.618],
-                    [-40.791, -52.617, 43.986],
-                    [-42.008, -52.46, 44.944]])
-    np.testing.assert_allclose(U.atoms.positions[100:110], ans)
-
-
-IDs = ["1anf", "1omp.pdb", "3TU3"]
-fNames = ["1anf.pdb", "1omp.pdb", "3TU3.pdb"]
-
-
-@pytest.mark.parametrize("pdbid, names", zip(IDs, fNames))
-def test_fetch2(pdbid, names):
-    chilife.fetch(pdbid, save=True)
-    with open(f"test_data/m{names}", "r") as f:
-        ans = hashlib.md5(f.read().encode("utf-8")).hexdigest()
-    with open(f"{names}", "r") as f:
-        test = hashlib.md5(f.read().encode("utf-8")).hexdigest()
-    assert ans == test
-    os.remove(names)
-
-
-def test_repack():
-    np.random.seed(1000)
-    protein = mda.Universe("test_data/1ubq.pdb", in_memory=True).select_atoms("protein")
-    SL = chilife.SpinLabel("R1C", site=28, protein=protein)
-
-    traj1, deltaE1 = chilife.repack(protein, SL, repetitions=10, repack_radius=10)
-    traj2, deltaE2 = chilife.repack(protein, SL, repetitions=10, off_rotamer=True, repack_radius=10)
-
-    t1coords = traj1.universe.trajectory.coordinate_array
-    t2coords = traj2.universe.trajectory.coordinate_array
-
-    with np.load("test_data/repack_ans.npz") as f:
-        t1ans = f["traj1"]
-        t2ans = f["traj2"]
-
-    np.testing.assert_almost_equal(t1coords, t1ans, decimal=5)
-    np.testing.assert_almost_equal(t2coords, t2ans, decimal=5)
-
-
-def test_create_library():
-    chilife.create_library(
-        libname="___",
-        resname="___",
-        pdb="test_data/trt_sorted.pdb",
-        dihedral_atoms=[['N', 'CA', 'CB', 'SG'],
-                        ['CA', 'CB', 'SG', 'SD'],
-                        ["CB", "SG", "SD", "CAD"],
-                        ["SG", "SD", "CAD", "CAE"],
-                        ["SD", "CAD", "CAE", "OAC"]],
-        spin_atoms="CAQ",
-        permanent=True
-    )
-
-    SL = chilife.SpinLabel('___', 238, protein)
-    np.testing.assert_allclose(SL.spin_centers, np.array([[-24.444481,  15.084166,  14.754087]]))
-
-    struct = mda.Universe('test_data/trt_sorted.pdb')
-    pos = struct.atoms[:3].positions
-    SL.to_site(pos)
-    assert "___" in chilife.USER_LIBRARIES
-    np.testing.assert_almost_equal(SL.coords[0, 5:], struct.atoms.positions[5:], decimal=3)
-
-    chilife.remove_library('___', prompt=False)
-    assert "___" not in chilife.USER_LIBRARIES
-
-    os.remove('____rotlib.npz')
-
-
-def test_single_chain_error():
-    with pytest.raises(RuntimeError):
-        chilife.create_dlibrary(libname='___',
-                                pdb='test_data/chain_broken_dlabel.pdb',
-                                sites=(15, 17),
-                                dihedral_atoms=[[['N', 'CA', 'C13', 'C5'],
-                                                 ['CA', 'C13', 'C5', 'C6']],
-                                                [['N', 'CA', 'C12', 'C2'],
-                                                 ['CA', 'C12', 'C2', 'C3']]],
-                                spin_atoms='Cu1')
-
-
-def test_set_params():
-    chilife.set_lj_params("uff")
-    assert 3.851 == chilife.get_lj_rmin("C")
-    assert -0.105 == chilife.get_lj_eps("C")
-    assert chilife.get_lj_rmin("join_protocol")[()] == chilife.join_geom
-    chilife.set_lj_params("charmm")
-
-
-@pytest.mark.parametrize('key', from_mmm_rotlibs.keys())
-def test_from_MMM(key):
-    SL = from_mmm_SLs[key]
-    ans_coords, ans_weights = from_mmm_rotlibs[key]
-
-    np.testing.assert_almost_equal(SL.weights, ans_weights, decimal=6)
-    np.testing.assert_almost_equal(SL.coords, ans_coords, decimal=4)
-
-
-@pytest.mark.parametrize('key', from_mmm_Ps.keys())
-def test_MMM_dd(key):
-    label, site1, site2, state = key
-    Pans = from_mmm_Ps[key]
-    SL1 = from_mmm_SLs[label, site1, state]
-    SL2 = from_mmm_SLs[label, site2, state]
-
-    Ptest = chilife.distance_distribution(SL1, SL2, from_mmm_r)
-    np.testing.assert_almost_equal(Ptest, Pans, decimal=6)
-
-
-def test_save():
-    L20R1 = chilife.SpinLabel("R1C", 20, protein)
-    S238T = chilife.RotamerEnsemble("THR", 238, protein)
-    A318DHC = chilife.dSpinLabel("DHC", [318, 322], protein)
-
-    chilife.save(L20R1, S238T, A318DHC, protein, KDE=False)
-
-    with open(f"test_data/test_save.pdb", "r") as f:
-        ans = hashlib.md5(f.read().encode("utf-8")).hexdigest()
-
-    with open("No_Name_Protein_many_labels.pdb", "r") as f:
-        test = hashlib.md5(f.read().encode("utf-8")).hexdigest()
-
-    os.remove("No_Name_Protein_many_labels.pdb")
-
-    assert ans == test
-
-
-def test_save_fail():
-    with pytest.raises(TypeError):
-        chilife.save("tmp", np.array([1, 2, 3]))
-
-
-def test_use_local_library():
-    weights = np.loadtxt(f'test_data/R1M.weights')
-    dihedral_names = np.loadtxt(f'test_data/R1M.chi', dtype='U').tolist()
-    spin_atoms = ['N1', 'O1']
-    chilife.create_library('RXL', f'test_data/R1M.pdb',
-                           dihedral_atoms=dihedral_names,
-                           spin_atoms=spin_atoms,
-                           weights=weights)
-
-    SLAns = chilife.SpinLabel('R1M')
-    for name in ('RXL', 'RXL_rotlib', 'RXL_rotlib.npz'):
-        SL = chilife.SpinLabel(name)
-        np.testing.assert_almost_equal(SL.coords, SLAns.coords, decimal=5)
-        np.testing.assert_almost_equal(SL.weights, SLAns.weights)
-
-    assert 'RXL' not in chilife.USER_LIBRARIES
-
-    os.remove('RXL_rotlib.npz')
-    chilife.read_rotlib.cache_clear()
-
-
-def test_add_new_default_library():
-    weights = np.ones(216) / 216
-    oweights = np.loadtxt(f'test_data/R1M.weights')
-    dihedral_names = np.loadtxt(f'test_data/R1M.chi', dtype='U').tolist()
-    spin_atoms = ['N1', 'O1']
-    chilife.create_library('RXL', f'test_data/R1M.pdb', resname='R1M',
-                           dihedral_atoms=dihedral_names, spin_atoms=spin_atoms,
-                           weights=weights, permanent=True, default=True)
-    os.remove('RXL_rotlib.npz')
-
-    # Check that added label is now the default
-    SL = chilife.SpinLabel('R1M')
-    assert SL.rotlib == 'RXL'
-    assert np.all(SL.weights == weights)
-
-    # Check that the old default is still available and has not changed
-    SL2 = chilife.SpinLabel('R1M', rotlib='R1M')
-    assert SL2.rotlib == 'R1M'
-    assert np.all(oweights == SL2.weights)
-    assert np.all(SL2.weights != weights)
-
-    # Check that, after removing the new default, the old default becomes the actual default again
-    chilife.remove_library('RXL', prompt=False)
-    SL = chilife.SpinLabel('R1M')
-    assert np.all(weights != SL.weights)
-    assert np.all(oweights == SL.weights)
-
-
-def test_use_secondary_label():
-    weights = np.ones(216) / 216
-    oweights = np.loadtxt(f'test_data/R1M.weights')
-    dihedral_names = np.loadtxt(f'test_data/R1M.chi', dtype='U').tolist()
-    spin_atoms = ['N1', 'O1']
-    chilife.create_library('RXL', f'test_data/R1M.pdb', resname='R1M',
-                           dihedral_atoms=dihedral_names, spin_atoms=spin_atoms,
-                           weights=weights, permanent=True)
-    os.remove('RXL_rotlib.npz')
-
-    # Check that new rotlib is available
-    SLsecond = chilife.SpinLabel('R1M', rotlib='RXL')
-    assert SLsecond.rotlib == 'RXL'
-    assert np.all(SLsecond.weights == weights)
-
-    # Check that default label still acts as default
-    SLdefault = chilife.SpinLabel('R1M')
-    assert SLdefault.rotlib == 'R1M'
-    assert np.all(oweights == SLdefault.weights)
-    assert np.all(SLdefault.weights != weights)
-
-    chilife.remove_library('RXL', prompt=False)
-
-
-def test_add_library_fail():
-    with pytest.raises(NameError):
-        weights = np.loadtxt(f'test_data/R1M.weights')
-        dihedral_names = np.loadtxt(f'test_data/R1M.chi', dtype='U').tolist()
-        spin_atoms = ['N1', 'O1']
-        chilife.create_library('R1M', f'test_data/R1M.pdb', resname='R1M',
-                               dihedral_atoms=dihedral_names, spin_atoms=spin_atoms,
-                               weights=weights, permanent=True)
-    os.remove('R1M_rotlib.npz')
-
-
-def test_add_rotlib_dir():
-    chilife.add_rotlib_dir('test_data/usr_rtlb')
-    SL = chilife.SpinLabel('XYZ', 211, protein)
-    chilife.remove_rotlib_dir('test_data/usr_rtlb')
-    with pytest.raises(NameError):
-        SL = chilife.SpinLabel('XYZ', 211, protein)
-
-
-def test_list_rotlibs():
-    chilife.list_available_rotlibs()
-
-
-def test_create_library_diff():
-    spin_atoms = ['N1', 'O1']
-    dihedral_atoms = [['N', 'CA', 'CB', 'SG'],
-                      ['CA', 'CB', 'SG', 'CD'],
-                      ['CB', 'SG', 'CD', 'C3'],
-                      ['SG', 'CD', 'C3', 'C4']]
-
-    chilife.create_library('R3A', 'test_data/R3A_Ensemble.pdb', site=2, dihedral_atoms=dihedral_atoms,
-                           spin_atoms=spin_atoms)
-    os.remove('R3A_rotlib.npz')
-
-
-def test_chilife_mplstyle():
-    mlp_stylelib_path = Path(mpl.get_configdir()) / 'stylelib'
-
-    style_files = list(Path("../chilife/data/mplstyles/").glob("*.mplstyle"))
-    assert len(style_files) > 0
-    for style_file in style_files:
-        test_file = mlp_stylelib_path / style_file.name
-        print(test_file)
-        assert test_file.exists()
-
-    plt.style.use('chiLife')
-
-
-def test_repack_with_custom_rotlib():
-    np.random.seed(0)
-
-    XYZ41 = chilife.SpinLabel('XYZ', 41, omp, rotlib='test_data/usr_rtlb/XYZ_rotlib.npz')
-
-    traj, dE = chilife.repack(omp, XYZ41, repetitions=50, temp=298, off_rotamer=True, repack_radius=10)
-    T4L131R9R = chilife.SpinLabel.from_trajectory(traj, 41, burn_in=5, spin_atoms=XYZ41.spin_atoms)
-
-    assert len(T4L131R9R) > 1
-
-
-<<<<<<< HEAD
-def test_rl_speed():
-
-    t1 = perf_counter()
-    for i in range(5):
-        SL = chilife.SpinLabel('R1M', 41, protein)
-    tSL  = perf_counter() - t1
-
-    t1 = perf_counter()
-    for i in range(5):
-        M = np.load('test_data/read.npy')
-        M = M @ M
-    tmm = perf_counter() - t1
-
-    ratio = tSL / tmm
-    print(ratio)
-    assert (ratio - 1.8) < 0.1
-
-=======
-def test_rotlib_info():
-
-    chilife.rotlib_info('R1M')
-    chilife.rotlib_info('DHC')
-
->>>>>>> 24ca9ebb
+import pickle, hashlib, os
+from time import perf_counter
+import numpy as np
+import pytest
+import MDAnalysis as mda
+import chilife
+import matplotlib.pyplot as plt
+import matplotlib as mpl
+from pathlib import Path
+
+labels = ["R1M", "R7M", "V1M", "M1M", "I1M"]
+atom_names = ["C", "H", "N", "O", "S", "SE", "Br"]
+rmin_params = [2.0000, 1.27, 1.8500, 1.7000, 2.0000, 2.0000, 1.9800]
+eps_params = [-0.110, -0.022, -0.200, -0.120, -0.450, -0.450, -0.320]
+U = mda.Universe("test_data/m1omp.pdb")
+protein = U.select_atoms("protein")
+r = np.linspace(0, 100, 2 ** 8)
+old_ef = lambda protein, ensemble: chilife.get_lj_rep(protein, ensemble, forgive=0.8)
+
+with open('test_data/test_from_MMM.pkl', 'rb') as f:
+    from_mmm_Ps, from_mmm_rotlibs = pickle.load(f)
+
+from_mmm_r = from_mmm_Ps.pop('r')
+omp = mda.Universe('test_data/1omp.pdb', in_memory=True)
+anf = mda.Universe('test_data/1anf.pdb', in_memory=True)
+from_mmm_SLs = {}
+for key in from_mmm_rotlibs:
+    label, site, state = key
+    mbp = omp if state == 'Apo' else anf
+    from_mmm_SLs[key] = chilife.SpinLabel.from_mmm(label, site, protein=mbp)
+
+# get permutations for distance_distribution() tests
+kws = []
+args = []
+for SL in labels:
+    site1, site2 = 25, 73
+    chain = "A"
+    SL1 = chilife.SpinLabel(SL, site1, protein, chain)
+    SL2 = chilife.SpinLabel(SL, site2, protein, chain)
+    [args.append([SL1, SL2]) for i in range(5)]
+
+    kws.append({"r": np.linspace(0, 80, 1024)})
+    kws.append({"r": np.linspace(20, 80, 256)})
+    kws.append({'use_spin_centers': False})
+    kws.append({'sigma': 2})
+    kws.append({'sigma': 0.5, 'use_spin_centers': False})
+
+ans = []
+with np.load("test_data/get_dd_tests.npz") as f:
+    for i in range(25):
+        ans.append(f[f"arr_{i}"])
+
+sasa_0 = set((R.resnum, R.segid) for R in protein.residues)
+with open("test_data/SASA_30.pkl", "rb") as f:
+    sasa_30 = pickle.load(f)
+sasa_ans = [sasa_30, sasa_0]
+
+
+def test_unfiltered_dd():
+    SL1 = type("PseudoLabel", (object,), {"spin_coords": None, "weights": None})
+    SL2 = type("PseudoLabel", (object,), {"spin_coords": None, "weights": None})
+    SL1.spin_centers = np.array([[0.0, 0.0, 0.0], [0.0, 0.0, 1.0]])
+    SL2.spin_centers = np.array([[0.0, 0.0, 20.0], [0.0, 40.0, 0.0], [60.0, 0.0, 0.0]])
+    SL1.weights = np.array([0.5, 0.5])
+    SL2.weights = np.array([0.1, 0.3, 0.6])
+
+    y = chilife.pair_dd(SL1, SL2, r=r)
+    y_ans = np.load("test_data/pwdd.npy")
+
+    np.testing.assert_almost_equal(y_ans, y)
+
+
+# def test_spin_pop2():
+#     SL1 = type("PseudoLabel", (object,), {"spin_coords": None, "weights": None, 'spin_weights': None})
+#     SL2 = type("PseudoLabel", (object,), {"spin_coords": None, "weights": None, 'spin_weights': None})
+#     SL1.spin_coords = np.array([[[0.0, 0.0, 0.0], [0.0, 0.0, 10.0]]])
+#
+#     SL2.spin_coords = np.array([[[0.0, 0.0, 20.0], [0.0, 0.0, 24.0]],
+#                                 [[0.0, 40.0, 0.0], [0.0, 40.0, 4.0]],
+#                                 [[60.0, 0.0, 0.0], [60.0, 0.0, 4.0]]])
+#
+#     SL1.spin_weights = np.array([0.1, 0.9])
+#     SL2.spin_weights = np.array([0.5, 0.5])
+#
+#     SL1.weights = np.array([0.5, 0.5])
+#     SL2.weights = np.array([0.1, 0.3, 0.6])
+#
+#     y = chilife.pair_dd(SL1, SL2, r=r, spin_populations=True)
+#
+#     y_ans = np.load("test_data/pwdd.npy")
+#     plt.plot(r, y)
+#     plt.plot(r, y_ans)
+#     plt.show()
+#
+#     np.testing.assert_almost_equal(y_ans, y)
+
+
+def test_get_lj_rmin():
+    assert np.all(rmin_params == chilife.get_lj_rmin(atom_names))
+
+
+def test_get_lj_eps():
+    assert np.all(eps_params == chilife.get_lj_eps(atom_names))
+
+
+@pytest.mark.parametrize("args, kws, expected", zip(args, kws, ans))
+def test_distance_distribution(args, kws, expected):
+    kws.setdefault('r', r)
+    P_ans = expected
+    P = chilife.distance_distribution(*args, **kws)
+
+    # Stored values normalized to 1 while distance_distribution normalizes to r
+    np.testing.assert_almost_equal(P, P_ans)
+
+
+def test_distance_distribution_dep():
+    ans = np.load('test_data/dependent_dist.npy')
+    SL1 = chilife.SpinLabel('R1M', 295, anf)
+    SL2 = chilife.dSpinLabel('DHC', (233, 237), anf)
+    r = np.linspace(2.5, 35, 256)
+    P1 = chilife.distance_distribution(SL1, SL2, r)
+    P2 = chilife.distance_distribution(SL1, SL2, r, dependent=True)
+
+    assert np.sum(np.abs(P1 - P2)) > 0.2
+    np.testing.assert_almost_equal(P2, ans)
+
+
+def test_spin_populations():
+    SL1 = chilife.SpinLabel('R1M', 211, protein)
+    SL2 = chilife.SpinLabel('R1M', 275, protein)
+
+    dd2 = chilife.distance_distribution(SL1, SL2, r, use_spin_centers=False)
+
+    assert np.abs(dd2.max() - 0.1299553885263942) < 1e-7
+    assert np.abs(r[np.argmax(dd2)] - 50.19607843137255) < 1e-7
+
+
+# def test_get_dd_uq():
+#     SL1 = chilife.SpinLabel("R1M", 238, protein=protein, sample=1000)
+#     SL2 = chilife.SpinLabel("R1M", 20, protein=protein, sample=1000)
+#
+#     print(SL1.weights.sum(), SL2.weights.sum())
+#     P = chilife.distance_distribution(SL1, SL2, r=r, uq=500)
+#
+#     mean = P.mean(axis=0)
+#     # mean /= np.trapz(mean, r)
+#     std = P.std(axis=0)
+#     print(mean.shape, std.shape)
+#
+#     plt.plot(r, mean)
+#     plt.fill_between(r, (mean - std / 2).clip(0), mean + std / 2, alpha=0.5)
+#     plt.show()
+
+
+# def test_get_dd_uq2():
+#     import pickle
+#
+#     with open("test_data/SL1.pkl", "rb") as f:
+#         SL1 = pickle.load(f)
+#
+#     with open("test_data/SL2.pkl", "rb") as f:
+#         SL2 = pickle.load(f)
+#
+#     print(SL1.spin_coords, SL2)
+#     P = chilife.distance_distribution(SL1, SL2, r=r, uq=500)
+#
+#     mean = P.mean(axis=0)
+#     # mean /= np.trapz(mean, r)
+#     std = P.std(axis=0)
+#     print(mean.shape, std.shape)
+#
+#     plt.plot(r, mean)
+#     plt.fill_between(r, (mean - std / 2).clip(0), mean + std / 2, alpha=0.5)
+#     plt.show()
+
+
+@pytest.mark.parametrize("cutoff, expected", zip([30, 0], sasa_ans))
+def test_sas_res(cutoff, expected):
+    sasres = chilife.get_sas_res(protein, cutoff)
+    assert sasres == expected
+
+
+def test_fetch_PDB():
+    U1 = mda.Universe("test_data/m1omp.pdb", in_memory=True)
+    U2 = chilife.fetch("1omp")
+
+    assert np.all(U1.atoms.positions == U2.atoms.positions)
+
+
+def test_fetch_AF():
+    U = chilife.fetch('AF-O34208')
+    ans = np.array([[-38.834, -52.705, 45.698],
+                    [-38.5, -54.236, 47.741],
+                    [-38.903, -51.597, 46.216],
+                    [-38.123, -55.685, 48.115],
+                    [-38.65, -56.141, 49.474],
+                    [-38.411, -57.378, 49.85],
+                    [-39.277, -55.422, 50.23],
+                    [-39.532, -53.088, 44.618],
+                    [-40.791, -52.617, 43.986],
+                    [-42.008, -52.46, 44.944]])
+    np.testing.assert_allclose(U.atoms.positions[100:110], ans)
+
+
+IDs = ["1anf", "1omp.pdb", "3TU3"]
+fNames = ["1anf.pdb", "1omp.pdb", "3TU3.pdb"]
+
+
+@pytest.mark.parametrize("pdbid, names", zip(IDs, fNames))
+def test_fetch2(pdbid, names):
+    chilife.fetch(pdbid, save=True)
+    with open(f"test_data/m{names}", "r") as f:
+        ans = hashlib.md5(f.read().encode("utf-8")).hexdigest()
+    with open(f"{names}", "r") as f:
+        test = hashlib.md5(f.read().encode("utf-8")).hexdigest()
+    assert ans == test
+    os.remove(names)
+
+
+def test_repack():
+    np.random.seed(1000)
+    protein = mda.Universe("test_data/1ubq.pdb", in_memory=True).select_atoms("protein")
+    SL = chilife.SpinLabel("R1C", site=28, protein=protein)
+
+    traj1, deltaE1 = chilife.repack(protein, SL, repetitions=10, repack_radius=10)
+    traj2, deltaE2 = chilife.repack(protein, SL, repetitions=10, off_rotamer=True, repack_radius=10)
+
+    t1coords = traj1.universe.trajectory.coordinate_array
+    t2coords = traj2.universe.trajectory.coordinate_array
+
+    with np.load("test_data/repack_ans.npz") as f:
+        t1ans = f["traj1"]
+        t2ans = f["traj2"]
+
+    np.testing.assert_almost_equal(t1coords, t1ans, decimal=5)
+    np.testing.assert_almost_equal(t2coords, t2ans, decimal=5)
+
+
+def test_create_library():
+    chilife.create_library(
+        libname="___",
+        resname="___",
+        pdb="test_data/trt_sorted.pdb",
+        dihedral_atoms=[['N', 'CA', 'CB', 'SG'],
+                        ['CA', 'CB', 'SG', 'SD'],
+                        ["CB", "SG", "SD", "CAD"],
+                        ["SG", "SD", "CAD", "CAE"],
+                        ["SD", "CAD", "CAE", "OAC"]],
+        spin_atoms="CAQ",
+        permanent=True
+    )
+
+    SL = chilife.SpinLabel('___', 238, protein)
+    np.testing.assert_allclose(SL.spin_centers, np.array([[-24.444481,  15.084166,  14.754087]]))
+
+    struct = mda.Universe('test_data/trt_sorted.pdb')
+    pos = struct.atoms[:3].positions
+    SL.to_site(pos)
+    assert "___" in chilife.USER_LIBRARIES
+    np.testing.assert_almost_equal(SL.coords[0, 5:], struct.atoms.positions[5:], decimal=3)
+
+    chilife.remove_library('___', prompt=False)
+    assert "___" not in chilife.USER_LIBRARIES
+
+    os.remove('____rotlib.npz')
+
+
+def test_single_chain_error():
+    with pytest.raises(RuntimeError):
+        chilife.create_dlibrary(libname='___',
+                                pdb='test_data/chain_broken_dlabel.pdb',
+                                sites=(15, 17),
+                                dihedral_atoms=[[['N', 'CA', 'C13', 'C5'],
+                                                 ['CA', 'C13', 'C5', 'C6']],
+                                                [['N', 'CA', 'C12', 'C2'],
+                                                 ['CA', 'C12', 'C2', 'C3']]],
+                                spin_atoms='Cu1')
+
+
+def test_set_params():
+    chilife.set_lj_params("uff")
+    assert 3.851 == chilife.get_lj_rmin("C")
+    assert -0.105 == chilife.get_lj_eps("C")
+    assert chilife.get_lj_rmin("join_protocol")[()] == chilife.join_geom
+    chilife.set_lj_params("charmm")
+
+
+@pytest.mark.parametrize('key', from_mmm_rotlibs.keys())
+def test_from_MMM(key):
+    SL = from_mmm_SLs[key]
+    ans_coords, ans_weights = from_mmm_rotlibs[key]
+
+    np.testing.assert_almost_equal(SL.weights, ans_weights, decimal=6)
+    np.testing.assert_almost_equal(SL.coords, ans_coords, decimal=4)
+
+
+@pytest.mark.parametrize('key', from_mmm_Ps.keys())
+def test_MMM_dd(key):
+    label, site1, site2, state = key
+    Pans = from_mmm_Ps[key]
+    SL1 = from_mmm_SLs[label, site1, state]
+    SL2 = from_mmm_SLs[label, site2, state]
+
+    Ptest = chilife.distance_distribution(SL1, SL2, from_mmm_r)
+    np.testing.assert_almost_equal(Ptest, Pans, decimal=6)
+
+
+def test_save():
+    L20R1 = chilife.SpinLabel("R1C", 20, protein)
+    S238T = chilife.RotamerEnsemble("THR", 238, protein)
+    A318DHC = chilife.dSpinLabel("DHC", [318, 322], protein)
+
+    chilife.save(L20R1, S238T, A318DHC, protein, KDE=False)
+
+    with open(f"test_data/test_save.pdb", "r") as f:
+        ans = hashlib.md5(f.read().encode("utf-8")).hexdigest()
+
+    with open("No_Name_Protein_many_labels.pdb", "r") as f:
+        test = hashlib.md5(f.read().encode("utf-8")).hexdigest()
+
+    os.remove("No_Name_Protein_many_labels.pdb")
+
+    assert ans == test
+
+
+def test_save_fail():
+    with pytest.raises(TypeError):
+        chilife.save("tmp", np.array([1, 2, 3]))
+
+
+def test_use_local_library():
+    weights = np.loadtxt(f'test_data/R1M.weights')
+    dihedral_names = np.loadtxt(f'test_data/R1M.chi', dtype='U').tolist()
+    spin_atoms = ['N1', 'O1']
+    chilife.create_library('RXL', f'test_data/R1M.pdb',
+                           dihedral_atoms=dihedral_names,
+                           spin_atoms=spin_atoms,
+                           weights=weights)
+
+    SLAns = chilife.SpinLabel('R1M')
+    for name in ('RXL', 'RXL_rotlib', 'RXL_rotlib.npz'):
+        SL = chilife.SpinLabel(name)
+        np.testing.assert_almost_equal(SL.coords, SLAns.coords, decimal=5)
+        np.testing.assert_almost_equal(SL.weights, SLAns.weights)
+
+    assert 'RXL' not in chilife.USER_LIBRARIES
+
+    os.remove('RXL_rotlib.npz')
+    chilife.read_rotlib.cache_clear()
+
+
+def test_add_new_default_library():
+    weights = np.ones(216) / 216
+    oweights = np.loadtxt(f'test_data/R1M.weights')
+    dihedral_names = np.loadtxt(f'test_data/R1M.chi', dtype='U').tolist()
+    spin_atoms = ['N1', 'O1']
+    chilife.create_library('RXL', f'test_data/R1M.pdb', resname='R1M',
+                           dihedral_atoms=dihedral_names, spin_atoms=spin_atoms,
+                           weights=weights, permanent=True, default=True)
+    os.remove('RXL_rotlib.npz')
+
+    # Check that added label is now the default
+    SL = chilife.SpinLabel('R1M')
+    assert SL.rotlib == 'RXL'
+    assert np.all(SL.weights == weights)
+
+    # Check that the old default is still available and has not changed
+    SL2 = chilife.SpinLabel('R1M', rotlib='R1M')
+    assert SL2.rotlib == 'R1M'
+    assert np.all(oweights == SL2.weights)
+    assert np.all(SL2.weights != weights)
+
+    # Check that, after removing the new default, the old default becomes the actual default again
+    chilife.remove_library('RXL', prompt=False)
+    SL = chilife.SpinLabel('R1M')
+    assert np.all(weights != SL.weights)
+    assert np.all(oweights == SL.weights)
+
+
+def test_use_secondary_label():
+    weights = np.ones(216) / 216
+    oweights = np.loadtxt(f'test_data/R1M.weights')
+    dihedral_names = np.loadtxt(f'test_data/R1M.chi', dtype='U').tolist()
+    spin_atoms = ['N1', 'O1']
+    chilife.create_library('RXL', f'test_data/R1M.pdb', resname='R1M',
+                           dihedral_atoms=dihedral_names, spin_atoms=spin_atoms,
+                           weights=weights, permanent=True)
+    os.remove('RXL_rotlib.npz')
+
+    # Check that new rotlib is available
+    SLsecond = chilife.SpinLabel('R1M', rotlib='RXL')
+    assert SLsecond.rotlib == 'RXL'
+    assert np.all(SLsecond.weights == weights)
+
+    # Check that default label still acts as default
+    SLdefault = chilife.SpinLabel('R1M')
+    assert SLdefault.rotlib == 'R1M'
+    assert np.all(oweights == SLdefault.weights)
+    assert np.all(SLdefault.weights != weights)
+
+    chilife.remove_library('RXL', prompt=False)
+
+
+def test_add_library_fail():
+    with pytest.raises(NameError):
+        weights = np.loadtxt(f'test_data/R1M.weights')
+        dihedral_names = np.loadtxt(f'test_data/R1M.chi', dtype='U').tolist()
+        spin_atoms = ['N1', 'O1']
+        chilife.create_library('R1M', f'test_data/R1M.pdb', resname='R1M',
+                               dihedral_atoms=dihedral_names, spin_atoms=spin_atoms,
+                               weights=weights, permanent=True)
+    os.remove('R1M_rotlib.npz')
+
+
+def test_add_rotlib_dir():
+    chilife.add_rotlib_dir('test_data/usr_rtlb')
+    SL = chilife.SpinLabel('XYZ', 211, protein)
+    chilife.remove_rotlib_dir('test_data/usr_rtlb')
+    with pytest.raises(NameError):
+        SL = chilife.SpinLabel('XYZ', 211, protein)
+
+
+def test_list_rotlibs():
+    chilife.list_available_rotlibs()
+
+
+def test_create_library_diff():
+    spin_atoms = ['N1', 'O1']
+    dihedral_atoms = [['N', 'CA', 'CB', 'SG'],
+                      ['CA', 'CB', 'SG', 'CD'],
+                      ['CB', 'SG', 'CD', 'C3'],
+                      ['SG', 'CD', 'C3', 'C4']]
+
+    chilife.create_library('R3A', 'test_data/R3A_Ensemble.pdb', site=2, dihedral_atoms=dihedral_atoms,
+                           spin_atoms=spin_atoms)
+    os.remove('R3A_rotlib.npz')
+
+
+def test_chilife_mplstyle():
+    mlp_stylelib_path = Path(mpl.get_configdir()) / 'stylelib'
+
+    style_files = list(Path("../chilife/data/mplstyles/").glob("*.mplstyle"))
+    assert len(style_files) > 0
+    for style_file in style_files:
+        test_file = mlp_stylelib_path / style_file.name
+        print(test_file)
+        assert test_file.exists()
+
+    plt.style.use('chiLife')
+
+
+def test_repack_with_custom_rotlib():
+    np.random.seed(0)
+
+    XYZ41 = chilife.SpinLabel('XYZ', 41, omp, rotlib='test_data/usr_rtlb/XYZ_rotlib.npz')
+
+    traj, dE = chilife.repack(omp, XYZ41, repetitions=50, temp=298, off_rotamer=True, repack_radius=10)
+    T4L131R9R = chilife.SpinLabel.from_trajectory(traj, 41, burn_in=5, spin_atoms=XYZ41.spin_atoms)
+
+    assert len(T4L131R9R) > 1
+
+
+def test_rl_speed():
+
+    t1 = perf_counter()
+    for i in range(5):
+        SL = chilife.SpinLabel('R1M', 41, protein)
+    tSL  = perf_counter() - t1
+
+    t1 = perf_counter()
+    for i in range(5):
+        M = np.load('test_data/read.npy')
+        M = M @ M
+    tmm = perf_counter() - t1
+
+    ratio = tSL / tmm
+    print(ratio)
+    assert (ratio - 1.8) < 0.1
+
+    
+def test_rotlib_info():
+
+    chilife.rotlib_info('R1M')
+    chilife.rotlib_info('DHC')